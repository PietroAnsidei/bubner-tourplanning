"""OrTools utilities."""
from datetime import date, datetime, timedelta

from ortools.constraint_solver import pywrapcp, routing_enums_pb2

from src.setup import logger

<<<<<<< HEAD
def create_data_model(
    num_vehicles, distance_matrix=None, durations_matrix=None, time_windows=None
):
    """Prepare data for OrTools."""
    data = {
        "distance_matrix": distance_matrix,
        "time_matrix": durations_matrix,
        "time_windows": time_windows,
        "num_vehicles": num_vehicles,
        "depot": 0,
=======

def create_data_model(params, distance_matrix):
    """Prepare data for OrTools."""
    data = {
        "distance_matrix": distance_matrix,
        "demands": [params["max_legs"]] + [-1] * (len(distance_matrix) - 1),
        "num_vehicles": params["num_vehicles"],
        "vehicle_capacities": [params["max_legs"]] * params["num_vehicles"],
        "depot": 0,  # Start and destination node for all the tours
>>>>>>> 8d6c2f64
    }
    return data


<<<<<<< HEAD
def print_solution_distances(no_to_customer_id_dict, data, manager, routing, solution):
=======
def print_solution(stop_id_map, data, manager, routing, solution):
>>>>>>> 8d6c2f64
    """Print solution on console."""
    # Init constants
    max_route_distance = 0
    sum_distances = 0

<<<<<<< HEAD
=======
    # Log total loss
    # logger.info(f"Overall distance: {solution.ObjectiveValue() / 1000} [km]")

    # Print travel for each vehicle
>>>>>>> 8d6c2f64
    for vehicle_id in range(data["num_vehicles"]):

        # Initialize travel
        route_distance = 0
<<<<<<< HEAD

=======
        route_load = 0
        index = routing.Start(vehicle_id)
        out_str = f"Route for vehicle {vehicle_id}:\n"

        # Define next leg of the travel
>>>>>>> 8d6c2f64
        while not routing.IsEnd(index):

            # Define leg start
            node_index = manager.IndexToNode(index)
            node_label = stop_id_map[node_index]
            route_load += data["demands"][node_index]

            out_str += f" {node_index} ({node_label}): Load ({route_load}) -> "

            # Define leg end
            previous_index = index
            index = solution.Value(routing.NextVar(index))

            # Update total distance
            route_distance += routing.GetArcCostForVehicle(
                previous_index, index, vehicle_id
            )

<<<<<<< HEAD
        plan_output += f"{manager.IndexToNode(index)} ({no_to_customer_id_dict[manager.IndexToNode(index)]})\n"
        plan_output += f"Distance of the route: {route_distance / 1000} km\n"
        print(plan_output)
        max_route_distance = max(route_distance, max_route_distance)
        sum_distances += route_distance

    print(f"Maximum of the route distances: {max_route_distance / 1000} km")
    print(f"Sum of the route distances: {sum_distances/1000} km")
=======
        # Terminate route
        node_index = manager.IndexToNode(index)
        node_label = stop_id_map[node_index]
        route_load += data["demands"][node_index]

        out_str += f" {node_index} ({node_label}): Load ({route_load})\n"
        out_str += f"Distance of the route: {route_distance / 1000} km.\n"

        logger.info(out_str)

        # Update distances
        max_route_distance = max(route_distance, max_route_distance)
        sum_distances += route_distance

    logger.info(f"Maximum of the route distances: {max_route_distance / 1000} km.")
    logger.info(f"Sum of the route distances: {sum_distances / 1000} km.")
>>>>>>> 8d6c2f64

    return


<<<<<<< HEAD
def solve_distances(params, distances):
    """Solve distance problem."""
    # Instantiate the data problem.
    data_ort = create_data_model(params["num_vehicles"], distance_matrix=distances)
=======
def solve_vrp(params, distances):
    """Solve vehicle routing problem."""
    # Instantiate data for routing problem.
    data_ort = create_data_model(params, distances)
>>>>>>> 8d6c2f64

    # Create the routing index manager.
    manager = pywrapcp.RoutingIndexManager(
        len(data_ort["distance_matrix"]), data_ort["num_vehicles"], data_ort["depot"]
    )

    # Create Routing Model.
    routing = pywrapcp.RoutingModel(manager)

    # Create and register a transit callback.
    def distance_callback(from_index, to_index):
        """Return distance between two nodes."""
        # Convert from routing variable Index to distance matrix NodeIndex.
        from_node = manager.IndexToNode(from_index)
        to_node = manager.IndexToNode(to_index)
        return data_ort["distance_matrix"][from_node][to_node]

    transit_callback_index = routing.RegisterTransitCallback(distance_callback)

    # In this example, the arc cost evaluator is the transit_callback_index,
    # which is the solver's internal reference to the distance callback.
    # Therefore, the cost of travel between any two locations is the distance between
    # them. However, in general the costs can involve other factors as well.
    # You can also define multiple arc cost evaluators that depend on which vehicle is
    # traveling between locations, using  routing.SetArcCostEvaluatorOfVehicle()
    routing.SetArcCostEvaluatorOfAllVehicles(transit_callback_index)

    # To solve this problem, you need to create a distance dimension,
    # which computes the cumulative distance traveled by each vehicle along its route.
    # You can then set a cost proportional to the max of the distances along each route.
    # --> Add Distance constraint.
    dimension_name = "Distance"
    routing.AddDimension(
        transit_callback_index,
<<<<<<< HEAD
        0,  # no slack
        params["max_distance_vehicles_km"]
        * 1000,  # vehicle maximum travel distance [m]
        True,  # start loss from zero
        dimension_name,
    )
    distance_dimension = routing.GetDimensionOrDie(dimension_name)
    distance_dimension.SetGlobalSpanCostCoefficient(params["cost_coefficient"])

    # Setting first solution heuristic.
    search_parameters = pywrapcp.DefaultRoutingSearchParameters()
    search_parameters.first_solution_strategy = (
        routing_enums_pb2.FirstSolutionStrategy.PATH_CHEAPEST_ARC
=======
        0,  # a "slack" is a constant quantity, added at each node: here is 0 (distance)
        params["max_distance_vehicles_km"] * 1000,  # vehicle max travel distance [m]
        True,  # start cumulative distance from zero
        dimension_name,
    )
    distance_dimension = routing.GetDimensionOrDie(dimension_name)
    distance_dimension.SetGlobalSpanCostCoefficient(
        params["pen_distance_vehicle_factor"]
    )

    # In addition to the distance callback, the solver also requires a demand callback,
    # which returns the demand at each location,
    # and a dimension for the capacity constraints.
    def demand_callback(from_index):
        """Return the demand of the node."""
        # Convert from routing variable Index to demands NodeIndex.
        from_node = manager.IndexToNode(from_index)
        return data_ort["demands"][from_node]

    demand_callback_index = routing.RegisterUnaryTransitCallback(demand_callback)

    dimension_name = "Capacity"
    routing.AddDimensionWithVehicleCapacity(
        demand_callback_index,
        0,  # a "slack" is a constant quantity, added at each node: here is 0 (load)
        data_ort["vehicle_capacities"],  # vehicle max capacities (Vector not scalar)
        True,  # start cumulative weight to zero
        dimension_name,
>>>>>>> 8d6c2f64
    )

    # Solve the problem.
    solution = routing.SolveWithParameters(search_parameters)

    # Print solution on console.
    if solution:
        print_solution_distances(
            params["stop_id_map"], data_ort, manager, routing, solution
        )
    else:
        print("No solution found !")

    return


def print_solution_durations(params, data, manager, routing, solution):
    """Print solution on console."""
    print(f"Objective: {solution.ObjectiveValue()}")
    time_dimension = routing.GetDimensionOrDie("Time")
    total_time = 0

    for vehicle_id in range(data["num_vehicles"]):
        index = routing.Start(vehicle_id)
        plan_output = f"Route for vehicle {vehicle_id}:\n"

        while not routing.IsEnd(index):
            time_var = time_dimension.CumulVar(index)
            time_min = datetime.combine(date.min, params["leave_time"]) + timedelta(
                seconds=solution.Min(time_var)
            )
            time_max = datetime.combine(date.min, params["leave_time"]) + timedelta(
                seconds=solution.Max(time_var)
            )

            plan_output += (
                f" {params['stop_id_map'][manager.IndexToNode(index)]} "
                f"Time({time_min.time()}, {time_max.time()})) -> "
            )
            index = solution.Value(routing.NextVar(index))

        time_var = time_dimension.CumulVar(index)
        time_min = datetime.combine(date.min, params["leave_time"]) + timedelta(
            seconds=solution.Min(time_var)
        )
        time_max = datetime.combine(date.min, params["leave_time"]) + timedelta(
            seconds=solution.Max(time_var)
        )

        plan_output += (
            f" {params['stop_id_map'][manager.IndexToNode(index)]} "
            f"Time({time_min.time()}, {time_max.time()}))\n"
        )
        plan_output += f"Time of the route: {int(solution.Min(time_var) / 60)} min\n"
        print(plan_output)

        total_time += solution.Min(time_var)

    print(f"Sum of the route durations: {int(total_time / 60)} min")

    return


def solve_durations(params, durations):
    """Solve distance problem."""
    # Instantiate the data problem.
    data_ort = create_data_model(
        params["num_vehicles"],
        durations_matrix=durations,
        time_windows=params["time_windows"],
    )

    # Create the routing index manager.
    manager = pywrapcp.RoutingIndexManager(
        len(data_ort["time_matrix"]), data_ort["num_vehicles"], data_ort["depot"]
    )

    # Create Routing Model.
    routing = pywrapcp.RoutingModel(manager)

    # Create and register a transit callback.
    def time_callback(from_index, to_index):
        """Return distance between two nodes."""
        # Convert from routing variable Index to distance matrix NodeIndex.
        from_node = manager.IndexToNode(from_index)
        to_node = manager.IndexToNode(to_index)
        return data_ort["time_matrix"][from_node][to_node]

    transit_callback_index = routing.RegisterTransitCallback(time_callback)

    # Define cost of each arc.
    routing.SetArcCostEvaluatorOfAllVehicles(transit_callback_index)

    # Add Time constraint.
    time = "Time"
    routing.AddDimension(
        transit_callback_index,
        params["slack_time_min"] * 60,  # allow waiting time
        int(params["max_time_tour_h"] * 3600),  # maximum time per vehicle [min]
        False,  # Don't force start cumul to zero.
        time,
    )
    time_dimension = routing.GetDimensionOrDie(time)

    # Add time window constraints for each location except depot.
    for location_idx, time_window in enumerate(data_ort["time_windows"]):
        if location_idx == data_ort["depot"]:
            continue
        index = manager.NodeToIndex(location_idx)
        time_dimension.CumulVar(index).SetRange(time_window[0], time_window[1])

    # Add time window constraints for each vehicle start node.
    depot_idx = data_ort["depot"]

    for vehicle_id in range(data_ort["num_vehicles"]):
        index = routing.Start(vehicle_id)
        time_dimension.CumulVar(index).SetRange(
            data_ort["time_windows"][depot_idx][0],
            data_ort["time_windows"][depot_idx][1],
        )

        routing.AddVariableMinimizedByFinalizer(
            time_dimension.CumulVar(routing.Start(vehicle_id))
        )
        routing.AddVariableMinimizedByFinalizer(
            time_dimension.CumulVar(routing.End(vehicle_id))
        )

    # Setting first solution heuristic.
    search_parameters = pywrapcp.DefaultRoutingSearchParameters()
    search_parameters.first_solution_strategy = (
        routing_enums_pb2.FirstSolutionStrategy.PATH_CHEAPEST_ARC
    )

    # Solve the problem.
    solution = routing.SolveWithParameters(search_parameters)

    # Print solution on console.
    if solution:
        print_solution_durations(params, data_ort, manager, routing, solution)
    else:
        logger.warning("No solution found!")

    return<|MERGE_RESOLUTION|>--- conflicted
+++ resolved
@@ -5,67 +5,53 @@
 
 from src.setup import logger
 
-<<<<<<< HEAD
+
 def create_data_model(
-    num_vehicles, distance_matrix=None, durations_matrix=None, time_windows=None
+    params, distance_matrix=None, durations_matrix=None, time_windows=None
 ):
     """Prepare data for OrTools."""
+    assert (
+        distance_matrix is not None or durations_matrix is not None
+    ), "At least one between distance and duration matrices should exist"
+    no_points = (
+        len(distance_matrix) if distance_matrix is not None else len(durations_matrix)
+    )
     data = {
         "distance_matrix": distance_matrix,
         "time_matrix": durations_matrix,
-        "time_windows": time_windows,
-        "num_vehicles": num_vehicles,
-        "depot": 0,
-=======
-
-def create_data_model(params, distance_matrix):
-    """Prepare data for OrTools."""
-    data = {
-        "distance_matrix": distance_matrix,
-        "demands": [params["max_legs"]] + [-1] * (len(distance_matrix) - 1),
+        "demands": [params["max_legs"]] + [-1] * (no_points - 1),
         "num_vehicles": params["num_vehicles"],
         "vehicle_capacities": [params["max_legs"]] * params["num_vehicles"],
+        "time_windows": time_windows,
         "depot": 0,  # Start and destination node for all the tours
->>>>>>> 8d6c2f64
     }
     return data
 
 
-<<<<<<< HEAD
-def print_solution_distances(no_to_customer_id_dict, data, manager, routing, solution):
-=======
-def print_solution(stop_id_map, data, manager, routing, solution):
->>>>>>> 8d6c2f64
+def print_solution_vrp(params, data, manager, routing, solution):
     """Print solution on console."""
     # Init constants
     max_route_distance = 0
     sum_distances = 0
 
-<<<<<<< HEAD
-=======
     # Log total loss
     # logger.info(f"Overall distance: {solution.ObjectiveValue() / 1000} [km]")
 
     # Print travel for each vehicle
->>>>>>> 8d6c2f64
     for vehicle_id in range(data["num_vehicles"]):
 
         # Initialize travel
         route_distance = 0
-<<<<<<< HEAD
-
-=======
         route_load = 0
         index = routing.Start(vehicle_id)
         out_str = f"Route for vehicle {vehicle_id}:\n"
 
         # Define next leg of the travel
->>>>>>> 8d6c2f64
         while not routing.IsEnd(index):
 
             # Define leg start
             node_index = manager.IndexToNode(index)
-            node_label = stop_id_map[node_index]
+            node_label = params["stop_id_map"][node_index]
             route_load += data["demands"][node_index]
 
             out_str += f" {node_index} ({node_label}): Load ({route_load}) -> "
@@ -79,19 +65,9 @@
                 previous_index, index, vehicle_id
             )
 
-<<<<<<< HEAD
-        plan_output += f"{manager.IndexToNode(index)} ({no_to_customer_id_dict[manager.IndexToNode(index)]})\n"
-        plan_output += f"Distance of the route: {route_distance / 1000} km\n"
-        print(plan_output)
-        max_route_distance = max(route_distance, max_route_distance)
-        sum_distances += route_distance
-
-    print(f"Maximum of the route distances: {max_route_distance / 1000} km")
-    print(f"Sum of the route distances: {sum_distances/1000} km")
-=======
         # Terminate route
         node_index = manager.IndexToNode(index)
-        node_label = stop_id_map[node_index]
+        node_label = params["stop_id_map"][node_index]
         route_load += data["demands"][node_index]
 
         out_str += f" {node_index} ({node_label}): Load ({route_load})\n"
@@ -105,22 +81,14 @@
 
     logger.info(f"Maximum of the route distances: {max_route_distance / 1000} km.")
     logger.info(f"Sum of the route distances: {sum_distances / 1000} km.")
->>>>>>> 8d6c2f64
 
     return
 
 
-<<<<<<< HEAD
-def solve_distances(params, distances):
-    """Solve distance problem."""
-    # Instantiate the data problem.
-    data_ort = create_data_model(params["num_vehicles"], distance_matrix=distances)
-=======
 def solve_vrp(params, distances):
     """Solve vehicle routing problem."""
     # Instantiate data for routing problem.
-    data_ort = create_data_model(params, distances)
->>>>>>> 8d6c2f64
+    data_ort = create_data_model(params, distance_matrix=distances)
 
     # Create the routing index manager.
     manager = pywrapcp.RoutingIndexManager(
@@ -155,21 +123,6 @@
     dimension_name = "Distance"
     routing.AddDimension(
         transit_callback_index,
-<<<<<<< HEAD
-        0,  # no slack
-        params["max_distance_vehicles_km"]
-        * 1000,  # vehicle maximum travel distance [m]
-        True,  # start loss from zero
-        dimension_name,
-    )
-    distance_dimension = routing.GetDimensionOrDie(dimension_name)
-    distance_dimension.SetGlobalSpanCostCoefficient(params["cost_coefficient"])
-
-    # Setting first solution heuristic.
-    search_parameters = pywrapcp.DefaultRoutingSearchParameters()
-    search_parameters.first_solution_strategy = (
-        routing_enums_pb2.FirstSolutionStrategy.PATH_CHEAPEST_ARC
-=======
         0,  # a "slack" is a constant quantity, added at each node: here is 0 (distance)
         params["max_distance_vehicles_km"] * 1000,  # vehicle max travel distance [m]
         True,  # start cumulative distance from zero
@@ -198,7 +151,12 @@
         data_ort["vehicle_capacities"],  # vehicle max capacities (Vector not scalar)
         True,  # start cumulative weight to zero
         dimension_name,
->>>>>>> 8d6c2f64
+    )
+
+    # Setting first solution heuristic.
+    search_parameters = pywrapcp.DefaultRoutingSearchParameters()
+    search_parameters.first_solution_strategy = (
+        routing_enums_pb2.FirstSolutionStrategy.PATH_CHEAPEST_ARC
     )
 
     # Solve the problem.
@@ -206,26 +164,30 @@
 
     # Print solution on console.
     if solution:
-        print_solution_distances(
-            params["stop_id_map"], data_ort, manager, routing, solution
-        )
+        print_solution_vrp(params, data_ort, manager, routing, solution)
     else:
-        print("No solution found !")
+        logger.warning("No solution found !")
 
     return
 
 
-def print_solution_durations(params, data, manager, routing, solution):
+def print_solution_vrptw(params, data, manager, routing, solution):
     """Print solution on console."""
-    print(f"Objective: {solution.ObjectiveValue()}")
+    # Init constants
     time_dimension = routing.GetDimensionOrDie("Time")
     total_time = 0
 
+    # Print travel for each vehicle
     for vehicle_id in range(data["num_vehicles"]):
+
+        # Initialize travel
         index = routing.Start(vehicle_id)
-        plan_output = f"Route for vehicle {vehicle_id}:\n"
-
+        out_str = f"Route for vehicle {vehicle_id}:\n"
+
+        # Define next leg of the travel
         while not routing.IsEnd(index):
+
+            # Define leg start
             time_var = time_dimension.CumulVar(index)
             time_min = datetime.combine(date.min, params["leave_time"]) + timedelta(
                 seconds=solution.Min(time_var)
@@ -234,12 +196,15 @@
                 seconds=solution.Max(time_var)
             )
 
-            plan_output += (
+            out_str += (
                 f" {params['stop_id_map'][manager.IndexToNode(index)]} "
                 f"Time({time_min.time()}, {time_max.time()})) -> "
             )
+
+            # Define leg end
             index = solution.Value(routing.NextVar(index))
 
+        # Terminate route
         time_var = time_dimension.CumulVar(index)
         time_min = datetime.combine(date.min, params["leave_time"]) + timedelta(
             seconds=solution.Min(time_var)
@@ -248,13 +213,14 @@
             seconds=solution.Max(time_var)
         )
 
-        plan_output += (
+        out_str += (
             f" {params['stop_id_map'][manager.IndexToNode(index)]} "
             f"Time({time_min.time()}, {time_max.time()}))\n"
         )
-        plan_output += f"Time of the route: {int(solution.Min(time_var) / 60)} min\n"
-        print(plan_output)
-
+        out_str += f"Time of the route: {int(solution.Min(time_var) / 60)} min\n"
+        logger.info(out_str)
+
+        # Update durations
         total_time += solution.Min(time_var)
 
     print(f"Sum of the route durations: {int(total_time / 60)} min")
@@ -262,11 +228,11 @@
     return
 
 
-def solve_durations(params, durations):
+def solve_vrptw(params, durations):
     """Solve distance problem."""
     # Instantiate the data problem.
     data_ort = create_data_model(
-        params["num_vehicles"],
+        params,
         durations_matrix=durations,
         time_windows=params["time_windows"],
     )
@@ -338,7 +304,7 @@
 
     # Print solution on console.
     if solution:
-        print_solution_durations(params, data_ort, manager, routing, solution)
+        print_solution_vrptw(params, data_ort, manager, routing, solution)
     else:
         logger.warning("No solution found!")
 
